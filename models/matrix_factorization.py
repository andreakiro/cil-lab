--- conflicted
+++ resolved
@@ -21,14 +21,11 @@
 import warnings
 from sklearn.exceptions import ConvergenceWarning
 from sys import platform
-<<<<<<< HEAD
 import myfm
 from myfm import RelationBlock
 from scipy import sparse as sps
 from collections import defaultdict
-=======
 import sys, os
->>>>>>> 223174ad
 
   ##############
  ###  ALS   ###
@@ -373,14 +370,365 @@
                 json.dump(model_info, fp, indent=4)
         else: 
             raise ValueError(f"{format} is not a valid file format!")
-<<<<<<< HEAD
             
-
-
-
-######################
-###      BFM       ###
-######################
+   
+  ###############
+ ###   SVD   ###
+###############
+
+class SVD(BaseModel):
+    """
+    SVD model
+    ---------
+    
+    Train a dimensionality reduction model using SVD.
+    
+    Parameters
+    ----------
+    model_id : int
+        model identification number
+
+    n_users : int
+        rows of the input matrix
+
+    n_movies : int
+        columns of the input matrix
+
+    k : int
+        number of latent factors to use in matrix dimensionality reduction (rank)
+        
+    verbose : int (optional)
+        verbose level of the mode, 0 for no verbose, 1 for verbose
+
+    random_state : int (optional)
+        random seed for non-deterministic behaviours in the class
+    """
+
+    def __init__(self, model_id, n_users, n_movies, k, verbose = 0, random_state=42):
+        super().__init__(model_id = model_id, n_users=n_users, n_movies=n_movies, verbose = verbose, random_state=random_state)
+        self.k = k  
+        self.model_name = "SVD"
+        
+    def fit(self, X, y, W, test_size = 0, normalization = "zscore", imputation = 'zeros'):
+        """
+        Fit the decomposing matrix using SVD decomposition.
+
+        Parameters        
+        ----------
+        X : np.array(N_USERS, N_MOVIES)
+            input matrix
+
+        y : Ignored
+            not used, present for API consistency by convention.
+
+        W : np.array(N_USERS, N_MOVIES)
+            mask matrix for observed entries; True entries in the mask corresponds
+            to observed values, False entries to unobserved values
+
+        test_size : float [0,1] (optional)
+            percentage of the training data to be used as validation split;
+            set to 0 when the model has to be used for inference
+        
+        normalization : str or None
+            strategy to be used to normalize the data, None for no normalization
+        """
+        self.normalization = normalization
+        self.imputation = imputation
+        X_train, W_train, X_test, W_test = self.train_test_split(X, W, test_size)
+
+        # the number of singular values must be lower than
+        # the lowest dimension of the matrix
+        num_singular_values = min(self.n_users, self.n_movies)
+        assert (self.k <= num_singular_values)
+
+        # normalize input matrix
+        X_train = self.normalize(X_train, strategy=normalization)
+
+        # impute missing values
+        X_train = self.impute_missing_values(X_train, strategy=imputation)
+
+        # decompose the original matrix
+        self.U, Σ, self.Vt = np.linalg.svd(X_train, full_matrices=False)
+
+        # keep the top k components
+        self.S = np.zeros((num_singular_values, num_singular_values)) 
+        self.S[:self.k, :self.k] = np.diag(Σ[:self.k])
+        
+        # log training and validation rmse
+        train_rmse = self.score(X_train, self.predict(X_train, invert_norm=False), W_train)
+        val_rmse = self.score(X_test, self.predict(X_test, invert_norm=True), W_test)
+        self.train_rmse.append(train_rmse)
+        self.validation_rmse.append(val_rmse)
+        
+
+    def predict(self, X, invert_norm = True):
+        pred = self.U.dot(self.S).dot(self.Vt)
+        if invert_norm:
+            pred = self.invert_normalization(pred)
+        return pred
+
+
+    def fit_transform(self, X, y, W, test_size = 0, normalization = "zscore", imputation = 'zeros', invert_norm = True):
+        """
+        Fit data and return predictions on the same matrix.
+
+        Parameters
+        ----------
+        X : pd.Dataframe.Column
+            dataframe column containing coordinates of the observed entries in the matrix
+
+        y : int 
+            values of the observed entries in the matrix
+
+        W : np.array(N_USERS, N_MOVIES)
+            mask matrix for observed entries; True entries in the mask corresponds
+            to observed values, False entries to unobserved values
+
+        test_size : float [0,1] (optional)
+            percentage of the training data to be used as validation split;
+            set to 0 when the model has to be used for inference
+        
+        normalization : str or None
+            strategy to be used to normalize the data, None for no normalization
+        
+        invert_norm : bool
+            boolean flag to invert the normalization of the predictions
+            set to False if the input data were not normalized
+        """
+
+        self.fit(X, y, W, test_size, normalization, imputation)
+        return self.predict(X, invert_norm)
+    
+    def get_matrices(self):
+        return self.U, self.S, self.Vt
+    
+    def log_model_info(self, path = "./log/", format = "json"):
+
+        model_info = {
+            "id" : self.model_id,
+            "name" : self.model_name,
+            "parameters" : {     
+                "rank" : self.k,
+                "imputation" : self.imputation,
+                "normalization" : self.normalization
+            },
+            "train_rmse" : self.train_rmse,
+            "val_rmse" : self.validation_rmse
+        }
+        if format == "json":
+            with open(path + self.model_name + '{0:05d}'.format(self.model_id) + '.json', 'w') as fp:
+                json.dump(model_info, fp, indent=4)
+        else: 
+            raise ValueError(f"{format} is not a valid file format!")
+
+
+  #################
+ ###  FunkSVD  ###
+#################
+
+class FunkSVD(BaseModel):
+    """
+    FunkSVD model
+    ---------
+    
+    Train a matrix factorization model using FunkSVD.
+    FunkSVD is a powerful algorithm proposed in the context of the Netflix Prize competition.
+    This class is an adapter for the FunkSVD model developed by Geoffrey Bolmier, available 
+    here: https://github.com/gbolmier/funk-svd.
+    
+    Parameters
+    ----------
+    model_id : int
+        model identification number
+
+    n_users : int
+        rows of the input matrix
+
+    n_movies : int
+        columns of the input matrix
+
+    k : int
+        number of latent factors to use in matrix decomposition (rank)
+        
+    verbose : int (optional)
+        verbose level of the mode, 0 for no verbose, 1 for verbose
+
+    random_state : int (optional)
+        random seed for non-deterministic behaviours in the class
+    """
+
+    def __init__(self, model_id, n_users, n_movies, k, verbose = 0, random_state=42):
+        super().__init__(model_id = model_id, n_users=n_users, n_movies=n_movies, verbose = verbose, random_state=random_state)
+        self.k = k  
+        self.model_name = "FSVD"
+        
+    def fit(self, X, y, W, test_size = 0, lr = 0.001, reg = .005, n_epochs = 20):
+        """
+        Fit the Funk SVD model.
+
+        Parameters        
+        ----------
+        X : np.array(N_USERS, N_MOVIES)
+            input matrix
+
+        y : Ignored
+            not used, present for API consistency by convention.
+
+        W : np.array(N_USERS, N_MOVIES)
+            mask matrix for observed entries; True entries in the mask corresponds
+            to observed values, False entries to unobserved values
+
+        test_size : float [0,1] (optional)
+            percentage of the training data to be used as validation split;
+            set to 0 when the model has to be used for inference
+        
+        lr : float, default=.005
+            Learning rate.
+        
+        reg : float, default=.02
+            L2 regularization factor.
+    
+        n_epochs : int, default=20
+            Number of SGD iterations.
+        """
+        
+        data = self.__convert_data(X, W)
+        self.n_epochs = n_epochs
+        self.reg = reg
+        self.lr = lr
+
+        X_train = data.sample(frac=0.8, random_state=self.random_state)
+        X_val = data.drop(X_train.index.tolist())
+
+        if not self.verbose: self.__block_print()
+
+        from funk_svd import SVD as FSVD
+        self.svd = FSVD(lr=lr,
+                  reg=reg,
+                  n_epochs=n_epochs, 
+                  n_factors=self.k, 
+                  early_stopping=True, 
+                  shuffle=False,
+                  min_delta=0.0001,
+                  min_rating=1, 
+                  max_rating=5)
+        
+
+        self.svd.fit(X=X_train, X_val=X_val)
+        self.validation_rmse = self.svd.metrics_['RMSE'].values[:-1].tolist()
+
+        if not self.verbose: self.__enable_print()
+    
+    def __convert_data(self, X, W):
+        """
+        Convert input array to the format accepted as input by gbolmier FunkSVD 
+        implementation (pd.Dataframe).
+
+        Parameters
+        ----------
+        X : np.array(N_USERS, N_MOVIES)
+            input matrix
+
+        W : np.array(N_USERS, N_MOVIES)
+            mask matrix for observed entries; True entries in the mask corresponds
+            to observed values, False entries to unobserved values
+
+        Returns
+        -------
+        data : pd.DataFrame
+               pandas dataframe formatted with three colums as follows
+                - u_id : row id
+                - i_id : col id
+                - rating : value
+        """
+        entries = []
+        for j in range(W.shape[1]):
+            for i in range(W.shape[0]):
+                if W[i][j]:
+                    entries.append([i+1, j+1, X[i][j]])
+        return pd.DataFrame(entries, columns=['u_id', 'i_id', 'rating'])
+        
+
+    # Disable print
+    def __block_print(self):
+        """
+        Disable printing to std.out.
+        """
+        sys.stdout = open(os.devnull, 'w')
+
+    # Restore print
+    def __enable_print(self):
+        """
+        Enable printing to std.out.
+        """
+        sys.stdout = sys.__stdout__
+
+
+    def predict(self, X):
+        data = self.__convert_data(np.zeros((self.n_users, self.n_movies)), np.full((self.n_users, self.n_movies), fill_value=True))
+        pred = self.svd.predict(data)
+        res = np.full((self.n_users, self.n_movies), fill_value=0)
+        for i, row in data.iterrows():
+            res[int(row['u_id'])-1][int(row['i_id'])-1] = pred[i]
+        return res
+
+    def fit_transform(self, X, y, W, test_size = 0, lr = 0.001, reg = .005, n_epochs = 20):
+        """
+        Fit data and return predictions on the same matrix.
+
+        Parameters        
+        ----------
+        X : np.array(N_USERS, N_MOVIES)
+            input matrix
+
+        y : Ignored
+            not used, present for API consistency by convention.
+
+        W : np.array(N_USERS, N_MOVIES)
+            mask matrix for observed entries; True entries in the mask corresponds
+            to observed values, False entries to unobserved values
+
+        test_size : float [0,1] (optional)
+            percentage of the training data to be used as validation split;
+            set to 0 when the model has to be used for inference
+        
+        lr : float, default=.005
+            Learning rate.
+        
+        reg : float, default=.02
+            L2 regularization factor.
+    
+        n_epochs : int, default=20
+            Number of SGD iterations.
+        """
+
+        self.fit(X, y, W, test_size, lr, reg, n_epochs)
+        return self.predict(X)
+    
+    
+    def log_model_info(self, path = "./log/", format = "json"):
+
+        model_info = {
+            "id" : self.model_id,
+            "name" : self.model_name,
+            "parameters" : {     
+                "rank" : self.k,
+                "lr" : self.lr,
+                "reg" : self.reg,
+                "n_epochs" : self.n_epochs
+            },
+            "val_rmse" : self.validation_rmse
+        }
+        if format == "json":
+            with open(path + self.model_name + '{0:05d}'.format(self.model_id) + '.json', 'w') as fp:
+                json.dump(model_info, fp, indent=4)
+        else: 
+            raise ValueError(f"{format} is not a valid file format!")
+
+
+  ###############
+ ###   BFM   ###
+###############
 
 class BFM(BaseModel):
     """
@@ -388,43 +736,24 @@
     ---------
     
     Train a dimensionality reduction model using a Bayesian Factorization Machine from the myfm library.
-=======
-
-
-  ###############
- ###   SVD   ###
-###############
-
-class SVD(BaseModel):
-    """
-    SVD model
-    ---------
-    
-    Train a dimensionality reduction model using SVD.
->>>>>>> 223174ad
     
     Parameters
     ----------
     model_id : int
         model identification number
-
     n_users : int
         rows of the input matrix
-
     n_movies : int
         columns of the input matrix
-
     k : int
         number of latent factors to use in matrix dimensionality reduction (rank)
         
     verbose : int (optional)
         verbose level of the mode, 0 for no verbose, 1 for verbose
-
     random_state : int (optional)
         random seed for non-deterministic behaviours in the class
     """
 
-<<<<<<< HEAD
     def __init__(self, model_id, n_users, n_movies, k, verbose = 0, random_state=42, with_ord=False, with_iu=False, with_ii=False):
         super().__init__(model_id = model_id, n_users=n_users, n_movies=n_movies, verbose = verbose, random_state=random_state)
         self.k = k
@@ -437,29 +766,15 @@
     def fit(self, X, y, W, data, test_size = 0, iter = 500):
         """
         Fit the decomposing matrix U and V using ALS optimization algorithm.
-=======
-    def __init__(self, model_id, n_users, n_movies, k, verbose = 0, random_state=42):
-        super().__init__(model_id = model_id, n_users=n_users, n_movies=n_movies, verbose = verbose, random_state=random_state)
-        self.k = k  
-        self.model_name = "SVD"
-        
-    def fit(self, X, y, W, test_size = 0, normalization = "zscore", imputation = 'zeros'):
-        """
-        Fit the decomposing matrix using SVD decomposition.
->>>>>>> 223174ad
-
         Parameters        
         ----------
         X : np.array(N_USERS, N_MOVIES)
             input matrix
-
         y : Ignored
             not used, present for API consistency by convention.
-
-        W : np.array(N_USERS, N_MOVIES)
-            mask matrix for observed entries; True entries in the mask corresponds
-            to observed values, False entries to unobserved values
-
+        W : np.array(N_USERS, N_MOVIES)
+            mask matrix for observed entries; True entries in the mask corresponds
+            to observed values, False entries to unobserved values
         test_size : float [0,1] (optional)
             percentage of the training data to be used as validation split;
             set to 0 when the model has to be used for inference
@@ -467,7 +782,6 @@
         normalization : str or None
             strategy to be used to normalize the data, None for no normalization
         """
-<<<<<<< HEAD
         self.iter = iter
 
         # Unpack and concat vectors
@@ -575,60 +889,17 @@
 
 
     def fit_transform(self, X, y, W, data, test_size = 0, iter = 500):
-=======
-        self.normalization = normalization
-        self.imputation = imputation
-        X_train, W_train, X_test, W_test = self.train_test_split(X, W, test_size)
-
-        # the number of singular values must be lower than
-        # the lowest dimension of the matrix
-        num_singular_values = min(self.n_users, self.n_movies)
-        assert (self.k <= num_singular_values)
-
-        # normalize input matrix
-        X_train = self.normalize(X_train, strategy=normalization)
-
-        # impute missing values
-        X_train = self.impute_missing_values(X_train, strategy=imputation)
-
-        # decompose the original matrix
-        self.U, Σ, self.Vt = np.linalg.svd(X_train, full_matrices=False)
-
-        # keep the top k components
-        self.S = np.zeros((num_singular_values, num_singular_values)) 
-        self.S[:self.k, :self.k] = np.diag(Σ[:self.k])
-        
-        # log training and validation rmse
-        train_rmse = self.score(X_train, self.predict(X_train, invert_norm=False), W_train)
-        val_rmse = self.score(X_test, self.predict(X_test, invert_norm=True), W_test)
-        self.train_rmse.append(train_rmse)
-        self.validation_rmse.append(val_rmse)
-        
-
-    def predict(self, X, invert_norm = True):
-        pred = self.U.dot(self.S).dot(self.Vt)
-        if invert_norm:
-            pred = self.invert_normalization(pred)
-        return pred
-
-
-    def fit_transform(self, X, y, W, test_size = 0, normalization = "zscore", imputation = 'zeros', invert_norm = True):
->>>>>>> 223174ad
         """
         Fit data and return predictions on the same matrix.
-
         Parameters
         ----------
         X : pd.Dataframe.Column
             dataframe column containing coordinates of the observed entries in the matrix
-
         y : int 
             values of the observed entries in the matrix
-
-        W : np.array(N_USERS, N_MOVIES)
-            mask matrix for observed entries; True entries in the mask corresponds
-            to observed values, False entries to unobserved values
-
+        W : np.array(N_USERS, N_MOVIES)
+            mask matrix for observed entries; True entries in the mask corresponds
+            to observed values, False entries to unobserved values
         test_size : float [0,1] (optional)
             percentage of the training data to be used as validation split;
             set to 0 when the model has to be used for inference
@@ -641,16 +912,8 @@
             set to False if the input data were not normalized
         """
 
-<<<<<<< HEAD
         raise NotImplementedError()
     
-=======
-        self.fit(X, y, W, test_size, normalization, imputation)
-        return self.predict(X, invert_norm)
-    
-    def get_matrices(self):
-        return self.U, self.S, self.Vt
->>>>>>> 223174ad
     
     def log_model_info(self, path = "./log/", format = "json"):
 
@@ -659,241 +922,10 @@
             "name" : self.model_name,
             "parameters" : {     
                 "rank" : self.k,
-<<<<<<< HEAD
                 "iter" : self.iter,
                 "ordinal" : self.with_ord,
                 "implicit user info" : self.with_iu,
                 "implicit movie info" : self.with_ii
-            },
-=======
-                "imputation" : self.imputation,
-                "normalization" : self.normalization
-            },
-            "train_rmse" : self.train_rmse,
->>>>>>> 223174ad
-            "val_rmse" : self.validation_rmse
-        }
-        if format == "json":
-            with open(path + self.model_name + '{0:05d}'.format(self.model_id) + '.json', 'w') as fp:
-                json.dump(model_info, fp, indent=4)
-        else: 
-            raise ValueError(f"{format} is not a valid file format!")
-
-
-<<<<<<< HEAD
-    @staticmethod
-    def score(y_true, y_pred):
-        """
-        Compute the Root Mean Squared Error between two numeric vectors.
-        Overridden to use normal vectors without masks.
-
-        Parameters
-        ----------
-        y_true : np.ndarray
-            ground truth array
-            
-        y_pred : np.ndarray
-            predictions array
-
-        """
-        rmse = ((y_true - y_pred) ** 2).mean() ** .5
-        return rmse
-            
-=======
-  #################
- ###  FunkSVD  ###
-#################
-
-class FunkSVD(BaseModel):
-    """
-    FunkSVD model
-    ---------
-    
-    Train a matrix factorization model using FunkSVD.
-    FunkSVD is a powerful algorithm proposed in the context of the Netflix Prize competition.
-    This class is an adapter for the FunkSVD model developed by Geoffrey Bolmier, available 
-    here: https://github.com/gbolmier/funk-svd.
-    
-    Parameters
-    ----------
-    model_id : int
-        model identification number
-
-    n_users : int
-        rows of the input matrix
-
-    n_movies : int
-        columns of the input matrix
-
-    k : int
-        number of latent factors to use in matrix decomposition (rank)
-        
-    verbose : int (optional)
-        verbose level of the mode, 0 for no verbose, 1 for verbose
-
-    random_state : int (optional)
-        random seed for non-deterministic behaviours in the class
-    """
-
-    def __init__(self, model_id, n_users, n_movies, k, verbose = 0, random_state=42):
-        super().__init__(model_id = model_id, n_users=n_users, n_movies=n_movies, verbose = verbose, random_state=random_state)
-        self.k = k  
-        self.model_name = "FSVD"
-        
-    def fit(self, X, y, W, test_size = 0, lr = 0.001, reg = .005, n_epochs = 20):
-        """
-        Fit the Funk SVD model.
-
-        Parameters        
-        ----------
-        X : np.array(N_USERS, N_MOVIES)
-            input matrix
-
-        y : Ignored
-            not used, present for API consistency by convention.
-
-        W : np.array(N_USERS, N_MOVIES)
-            mask matrix for observed entries; True entries in the mask corresponds
-            to observed values, False entries to unobserved values
-
-        test_size : float [0,1] (optional)
-            percentage of the training data to be used as validation split;
-            set to 0 when the model has to be used for inference
-        
-        lr : float, default=.005
-            Learning rate.
-        
-        reg : float, default=.02
-            L2 regularization factor.
-    
-        n_epochs : int, default=20
-            Number of SGD iterations.
-        """
-        
-        data = self.__convert_data(X, W)
-        self.n_epochs = n_epochs
-        self.reg = reg
-        self.lr = lr
-
-        X_train = data.sample(frac=0.8, random_state=self.random_state)
-        X_val = data.drop(X_train.index.tolist())
-
-        if not self.verbose: self.__block_print()
-
-        from funk_svd import SVD as FSVD
-        self.svd = FSVD(lr=lr,
-                  reg=reg,
-                  n_epochs=n_epochs, 
-                  n_factors=self.k, 
-                  early_stopping=True, 
-                  shuffle=False,
-                  min_delta=0.0001,
-                  min_rating=1, 
-                  max_rating=5)
-        
-
-        self.svd.fit(X=X_train, X_val=X_val)
-        self.validation_rmse = self.svd.metrics_['RMSE'].values[:-1].tolist()
-
-        if not self.verbose: self.__enable_print()
-    
-    def __convert_data(self, X, W):
-        """
-        Convert input array to the format accepted as input by gbolmier FunkSVD 
-        implementation (pd.Dataframe).
-
-        Parameters
-        ----------
-        X : np.array(N_USERS, N_MOVIES)
-            input matrix
-
-        W : np.array(N_USERS, N_MOVIES)
-            mask matrix for observed entries; True entries in the mask corresponds
-            to observed values, False entries to unobserved values
-
-        Returns
-        -------
-        data : pd.DataFrame
-               pandas dataframe formatted with three colums as follows
-                - u_id : row id
-                - i_id : col id
-                - rating : value
-        """
-        entries = []
-        for j in range(W.shape[1]):
-            for i in range(W.shape[0]):
-                if W[i][j]:
-                    entries.append([i+1, j+1, X[i][j]])
-        return pd.DataFrame(entries, columns=['u_id', 'i_id', 'rating'])
-        
-
-    # Disable print
-    def __block_print(self):
-        """
-        Disable printing to std.out.
-        """
-        sys.stdout = open(os.devnull, 'w')
-
-    # Restore print
-    def __enable_print(self):
-        """
-        Enable printing to std.out.
-        """
-        sys.stdout = sys.__stdout__
-
-
-    def predict(self, X):
-        data = self.__convert_data(np.zeros((self.n_users, self.n_movies)), np.full((self.n_users, self.n_movies), fill_value=True))
-        pred = self.svd.predict(data)
-        res = np.full((self.n_users, self.n_movies), fill_value=0)
-        for i, row in data.iterrows():
-            res[int(row['u_id'])-1][int(row['i_id'])-1] = pred[i]
-        return res
-
-    def fit_transform(self, X, y, W, test_size = 0, lr = 0.001, reg = .005, n_epochs = 20):
-        """
-        Fit data and return predictions on the same matrix.
-
-        Parameters        
-        ----------
-        X : np.array(N_USERS, N_MOVIES)
-            input matrix
-
-        y : Ignored
-            not used, present for API consistency by convention.
-
-        W : np.array(N_USERS, N_MOVIES)
-            mask matrix for observed entries; True entries in the mask corresponds
-            to observed values, False entries to unobserved values
-
-        test_size : float [0,1] (optional)
-            percentage of the training data to be used as validation split;
-            set to 0 when the model has to be used for inference
-        
-        lr : float, default=.005
-            Learning rate.
-        
-        reg : float, default=.02
-            L2 regularization factor.
-    
-        n_epochs : int, default=20
-            Number of SGD iterations.
-        """
-
-        self.fit(X, y, W, test_size, lr, reg, n_epochs)
-        return self.predict(X)
-    
-    
-    def log_model_info(self, path = "./log/", format = "json"):
-
-        model_info = {
-            "id" : self.model_id,
-            "name" : self.model_name,
-            "parameters" : {     
-                "rank" : self.k,
-                "lr" : self.lr,
-                "reg" : self.reg,
-                "n_epochs" : self.n_epochs
             },
             "val_rmse" : self.validation_rmse
         }
@@ -902,4 +934,20 @@
                 json.dump(model_info, fp, indent=4)
         else: 
             raise ValueError(f"{format} is not a valid file format!")
->>>>>>> 223174ad
+
+
+    @staticmethod
+    def score(y_true, y_pred):
+        """
+        Compute the Root Mean Squared Error between two numeric vectors.
+        Overridden to use normal vectors without masks.
+        Parameters
+        ----------
+        y_true : np.ndarray
+            ground truth array
+            
+        y_pred : np.ndarray
+            predictions array
+        """
+        rmse = ((y_true - y_pred) ** 2).mean() ** .5
+        return rmse